use super::new_test_user;
use crate::{
    db::{ChannelRole, Database, MessageId},
    test_both_dbs,
};
use channel::mentions_to_proto;
use std::sync::Arc;
use time::OffsetDateTime;

test_both_dbs!(
    test_channel_message_retrieval,
    test_channel_message_retrieval_postgres,
    test_channel_message_retrieval_sqlite
);

async fn test_channel_message_retrieval(db: &Arc<Database>) {
<<<<<<< HEAD
    let user = db
        .create_user(
            "user@example.com",
            false,
            NewUserParams {
                github_login: "user".into(),
                github_user_id: 1,
                invite_count: 0,
            },
        )
        .await
        .unwrap()
        .user_id;
    let channel = db.create_root_channel("channel", user).await.unwrap();
=======
    let user = new_test_user(db, "user@example.com").await;
    let channel = db.create_channel("channel", None, user).await.unwrap();
>>>>>>> a5836b03

    let owner_id = db.create_server("test").await.unwrap().0 as u32;
    db.join_channel_chat(channel, rpc::ConnectionId { owner_id, id: 0 }, user)
        .await
        .unwrap();

    let mut all_messages = Vec::new();
    for i in 0..10 {
        all_messages.push(
            db.create_channel_message(
                channel,
                user,
                &i.to_string(),
                &[],
                OffsetDateTime::now_utc(),
                i,
            )
            .await
            .unwrap()
            .message_id
            .to_proto(),
        );
    }

    let messages = db
        .get_channel_messages(channel, user, 3, None)
        .await
        .unwrap()
        .into_iter()
        .map(|message| message.id)
        .collect::<Vec<_>>();
    assert_eq!(messages, &all_messages[7..10]);

    let messages = db
        .get_channel_messages(
            channel,
            user,
            4,
            Some(MessageId::from_proto(all_messages[6])),
        )
        .await
        .unwrap()
        .into_iter()
        .map(|message| message.id)
        .collect::<Vec<_>>();
    assert_eq!(messages, &all_messages[2..6]);
}

test_both_dbs!(
    test_channel_message_nonces,
    test_channel_message_nonces_postgres,
    test_channel_message_nonces_sqlite
);

async fn test_channel_message_nonces(db: &Arc<Database>) {
    let user_a = new_test_user(db, "user_a@example.com").await;
    let user_b = new_test_user(db, "user_b@example.com").await;
    let user_c = new_test_user(db, "user_c@example.com").await;
    let channel = db.create_channel("channel", None, user_a).await.unwrap();
    db.invite_channel_member(channel, user_b, user_a, ChannelRole::Member)
        .await
<<<<<<< HEAD
        .unwrap()
        .user_id;
    let channel = db.create_root_channel("channel", user).await.unwrap();

    let owner_id = db.create_server("test").await.unwrap().0 as u32;

    db.join_channel_chat(channel, rpc::ConnectionId { owner_id, id: 0 }, user)
=======
        .unwrap();
    db.invite_channel_member(channel, user_c, user_a, ChannelRole::Member)
>>>>>>> a5836b03
        .await
        .unwrap();
    db.respond_to_channel_invite(channel, user_b, true)
        .await
        .unwrap();
    db.respond_to_channel_invite(channel, user_c, true)
        .await
        .unwrap();

    let owner_id = db.create_server("test").await.unwrap().0 as u32;
    db.join_channel_chat(channel, rpc::ConnectionId { owner_id, id: 0 }, user_a)
        .await
        .unwrap();
    db.join_channel_chat(channel, rpc::ConnectionId { owner_id, id: 1 }, user_b)
        .await
        .unwrap();

    // As user A, create messages that re-use the same nonces. The requests
    // succeed, but return the same ids.
    let id1 = db
        .create_channel_message(
            channel,
            user_a,
            "hi @user_b",
            &mentions_to_proto(&[(3..10, user_b.to_proto())]),
            OffsetDateTime::now_utc(),
            100,
        )
        .await
        .unwrap()
        .message_id;
    let id2 = db
        .create_channel_message(
            channel,
            user_a,
            "hello, fellow users",
            &mentions_to_proto(&[]),
            OffsetDateTime::now_utc(),
            200,
        )
        .await
        .unwrap()
        .message_id;
    let id3 = db
        .create_channel_message(
            channel,
            user_a,
            "bye @user_c (same nonce as first message)",
            &mentions_to_proto(&[(4..11, user_c.to_proto())]),
            OffsetDateTime::now_utc(),
            100,
        )
        .await
        .unwrap()
        .message_id;
    let id4 = db
        .create_channel_message(
            channel,
            user_a,
            "omg (same nonce as second message)",
            &mentions_to_proto(&[]),
            OffsetDateTime::now_utc(),
            200,
        )
        .await
        .unwrap()
        .message_id;

<<<<<<< HEAD
    let channel_1 = db.create_root_channel("channel", user).await.unwrap();

    let channel_2 = db.create_root_channel("channel-2", user).await.unwrap();
=======
    // As a different user, reuse one of the same nonces. This request succeeds
    // and returns a different id.
    let id5 = db
        .create_channel_message(
            channel,
            user_b,
            "omg @user_a (same nonce as user_a's first message)",
            &mentions_to_proto(&[(4..11, user_a.to_proto())]),
            OffsetDateTime::now_utc(),
            100,
        )
        .await
        .unwrap()
        .message_id;

    assert_ne!(id1, id2);
    assert_eq!(id1, id3);
    assert_eq!(id2, id4);
    assert_ne!(id5, id1);

    let messages = db
        .get_channel_messages(channel, user_a, 5, None)
        .await
        .unwrap()
        .into_iter()
        .map(|m| (m.id, m.body, m.mentions))
        .collect::<Vec<_>>();
    assert_eq!(
        messages,
        &[
            (
                id1.to_proto(),
                "hi @user_b".into(),
                mentions_to_proto(&[(3..10, user_b.to_proto())]),
            ),
            (
                id2.to_proto(),
                "hello, fellow users".into(),
                mentions_to_proto(&[])
            ),
            (
                id5.to_proto(),
                "omg @user_a (same nonce as user_a's first message)".into(),
                mentions_to_proto(&[(4..11, user_a.to_proto())]),
            ),
        ]
    );
}

test_both_dbs!(
    test_unseen_channel_messages,
    test_unseen_channel_messages_postgres,
    test_unseen_channel_messages_sqlite
);

async fn test_unseen_channel_messages(db: &Arc<Database>) {
    let user = new_test_user(db, "user_a@example.com").await;
    let observer = new_test_user(db, "user_b@example.com").await;

    let channel_1 = db.create_channel("channel", None, user).await.unwrap();
    let channel_2 = db.create_channel("channel-2", None, user).await.unwrap();
>>>>>>> a5836b03

    db.invite_channel_member(channel_1, observer, user, ChannelRole::Member)
        .await
        .unwrap();
    db.invite_channel_member(channel_2, observer, user, ChannelRole::Member)
        .await
        .unwrap();

    db.respond_to_channel_invite(channel_1, observer, true)
        .await
        .unwrap();
    db.respond_to_channel_invite(channel_2, observer, true)
        .await
        .unwrap();

    let owner_id = db.create_server("test").await.unwrap().0 as u32;
    let user_connection_id = rpc::ConnectionId { owner_id, id: 0 };

    db.join_channel_chat(channel_1, user_connection_id, user)
        .await
        .unwrap();

    let _ = db
        .create_channel_message(channel_1, user, "1_1", &[], OffsetDateTime::now_utc(), 1)
        .await
        .unwrap();

    let second_message = db
        .create_channel_message(channel_1, user, "1_2", &[], OffsetDateTime::now_utc(), 2)
        .await
        .unwrap()
        .message_id;

    let third_message = db
        .create_channel_message(channel_1, user, "1_3", &[], OffsetDateTime::now_utc(), 3)
        .await
        .unwrap()
        .message_id;

    db.join_channel_chat(channel_2, user_connection_id, user)
        .await
        .unwrap();

    let fourth_message = db
        .create_channel_message(channel_2, user, "2_1", &[], OffsetDateTime::now_utc(), 4)
        .await
        .unwrap()
        .message_id;

    // Check that observer has new messages
    let unseen_messages = db
        .transaction(|tx| async move {
            db.unseen_channel_messages(observer, &[channel_1, channel_2], &*tx)
                .await
        })
        .await
        .unwrap();

    assert_eq!(
        unseen_messages,
        [
            rpc::proto::UnseenChannelMessage {
                channel_id: channel_1.to_proto(),
                message_id: third_message.to_proto(),
            },
            rpc::proto::UnseenChannelMessage {
                channel_id: channel_2.to_proto(),
                message_id: fourth_message.to_proto(),
            },
        ]
    );

    // Observe the second message
    db.observe_channel_message(channel_1, observer, second_message)
        .await
        .unwrap();

    // Make sure the observer still has a new message
    let unseen_messages = db
        .transaction(|tx| async move {
            db.unseen_channel_messages(observer, &[channel_1, channel_2], &*tx)
                .await
        })
        .await
        .unwrap();
    assert_eq!(
        unseen_messages,
        [
            rpc::proto::UnseenChannelMessage {
                channel_id: channel_1.to_proto(),
                message_id: third_message.to_proto(),
            },
            rpc::proto::UnseenChannelMessage {
                channel_id: channel_2.to_proto(),
                message_id: fourth_message.to_proto(),
            },
        ]
    );

    // Observe the third message,
    db.observe_channel_message(channel_1, observer, third_message)
        .await
        .unwrap();

    // Make sure the observer does not have a new method
    let unseen_messages = db
        .transaction(|tx| async move {
            db.unseen_channel_messages(observer, &[channel_1, channel_2], &*tx)
                .await
        })
        .await
        .unwrap();

    assert_eq!(
        unseen_messages,
        [rpc::proto::UnseenChannelMessage {
            channel_id: channel_2.to_proto(),
            message_id: fourth_message.to_proto(),
        }]
    );

    // Observe the second message again, should not regress our observed state
    db.observe_channel_message(channel_1, observer, second_message)
        .await
        .unwrap();

    // Make sure the observer does not have a new message
    let unseen_messages = db
        .transaction(|tx| async move {
            db.unseen_channel_messages(observer, &[channel_1, channel_2], &*tx)
                .await
        })
        .await
        .unwrap();
    assert_eq!(
        unseen_messages,
        [rpc::proto::UnseenChannelMessage {
            channel_id: channel_2.to_proto(),
            message_id: fourth_message.to_proto(),
        }]
    );
}

test_both_dbs!(
    test_channel_message_mentions,
    test_channel_message_mentions_postgres,
    test_channel_message_mentions_sqlite
);

async fn test_channel_message_mentions(db: &Arc<Database>) {
    let user_a = new_test_user(db, "user_a@example.com").await;
    let user_b = new_test_user(db, "user_b@example.com").await;
    let user_c = new_test_user(db, "user_c@example.com").await;

    let channel = db.create_channel("channel", None, user_a).await.unwrap();
    db.invite_channel_member(channel, user_b, user_a, ChannelRole::Member)
        .await
        .unwrap();
    db.respond_to_channel_invite(channel, user_b, true)
        .await
        .unwrap();

    let owner_id = db.create_server("test").await.unwrap().0 as u32;
    let connection_id = rpc::ConnectionId { owner_id, id: 0 };
    db.join_channel_chat(channel, connection_id, user_a)
        .await
        .unwrap();

    db.create_channel_message(
        channel,
        user_a,
        "hi @user_b and @user_c",
        &mentions_to_proto(&[(3..10, user_b.to_proto()), (15..22, user_c.to_proto())]),
        OffsetDateTime::now_utc(),
        1,
    )
    .await
    .unwrap();
    db.create_channel_message(
        channel,
        user_a,
        "bye @user_c",
        &mentions_to_proto(&[(4..11, user_c.to_proto())]),
        OffsetDateTime::now_utc(),
        2,
    )
    .await
    .unwrap();
    db.create_channel_message(
        channel,
        user_a,
        "umm",
        &mentions_to_proto(&[]),
        OffsetDateTime::now_utc(),
        3,
    )
    .await
    .unwrap();
    db.create_channel_message(
        channel,
        user_a,
        "@user_b, stop.",
        &mentions_to_proto(&[(0..7, user_b.to_proto())]),
        OffsetDateTime::now_utc(),
        4,
    )
    .await
    .unwrap();

    let messages = db
        .get_channel_messages(channel, user_b, 5, None)
        .await
        .unwrap()
        .into_iter()
        .map(|m| (m.body, m.mentions))
        .collect::<Vec<_>>();
    assert_eq!(
        &messages,
        &[
            (
                "hi @user_b and @user_c".into(),
                mentions_to_proto(&[(3..10, user_b.to_proto()), (15..22, user_c.to_proto())]),
            ),
            (
                "bye @user_c".into(),
                mentions_to_proto(&[(4..11, user_c.to_proto())]),
            ),
            ("umm".into(), mentions_to_proto(&[]),),
            (
                "@user_b, stop.".into(),
                mentions_to_proto(&[(0..7, user_b.to_proto())]),
            ),
        ]
    );
}<|MERGE_RESOLUTION|>--- conflicted
+++ resolved
@@ -14,36 +14,23 @@
 );
 
 async fn test_channel_message_retrieval(db: &Arc<Database>) {
-<<<<<<< HEAD
-    let user = db
-        .create_user(
-            "user@example.com",
-            false,
-            NewUserParams {
-                github_login: "user".into(),
-                github_user_id: 1,
-                invite_count: 0,
-            },
-        )
-        .await
-        .unwrap()
-        .user_id;
-    let channel = db.create_root_channel("channel", user).await.unwrap();
-=======
     let user = new_test_user(db, "user@example.com").await;
-    let channel = db.create_channel("channel", None, user).await.unwrap();
->>>>>>> a5836b03
+    let result = db.create_channel("channel", None, user).await.unwrap();
 
     let owner_id = db.create_server("test").await.unwrap().0 as u32;
-    db.join_channel_chat(channel, rpc::ConnectionId { owner_id, id: 0 }, user)
-        .await
-        .unwrap();
+    db.join_channel_chat(
+        result.channel.id,
+        rpc::ConnectionId { owner_id, id: 0 },
+        user,
+    )
+    .await
+    .unwrap();
 
     let mut all_messages = Vec::new();
     for i in 0..10 {
         all_messages.push(
             db.create_channel_message(
-                channel,
+                result.channel.id,
                 user,
                 &i.to_string(),
                 &[],
@@ -58,7 +45,7 @@
     }
 
     let messages = db
-        .get_channel_messages(channel, user, 3, None)
+        .get_channel_messages(result.channel.id, user, 3, None)
         .await
         .unwrap()
         .into_iter()
@@ -68,7 +55,7 @@
 
     let messages = db
         .get_channel_messages(
-            channel,
+            result.channel.id,
             user,
             4,
             Some(MessageId::from_proto(all_messages[6])),
@@ -91,21 +78,11 @@
     let user_a = new_test_user(db, "user_a@example.com").await;
     let user_b = new_test_user(db, "user_b@example.com").await;
     let user_c = new_test_user(db, "user_c@example.com").await;
-    let channel = db.create_channel("channel", None, user_a).await.unwrap();
+    let channel = db.create_root_channel("channel", user_a).await.unwrap();
     db.invite_channel_member(channel, user_b, user_a, ChannelRole::Member)
         .await
-<<<<<<< HEAD
-        .unwrap()
-        .user_id;
-    let channel = db.create_root_channel("channel", user).await.unwrap();
-
-    let owner_id = db.create_server("test").await.unwrap().0 as u32;
-
-    db.join_channel_chat(channel, rpc::ConnectionId { owner_id, id: 0 }, user)
-=======
         .unwrap();
     db.invite_channel_member(channel, user_c, user_a, ChannelRole::Member)
->>>>>>> a5836b03
         .await
         .unwrap();
     db.respond_to_channel_invite(channel, user_b, true)
@@ -174,11 +151,6 @@
         .unwrap()
         .message_id;
 
-<<<<<<< HEAD
-    let channel_1 = db.create_root_channel("channel", user).await.unwrap();
-
-    let channel_2 = db.create_root_channel("channel-2", user).await.unwrap();
-=======
     // As a different user, reuse one of the same nonces. This request succeeds
     // and returns a different id.
     let id5 = db
@@ -238,9 +210,8 @@
     let user = new_test_user(db, "user_a@example.com").await;
     let observer = new_test_user(db, "user_b@example.com").await;
 
-    let channel_1 = db.create_channel("channel", None, user).await.unwrap();
-    let channel_2 = db.create_channel("channel-2", None, user).await.unwrap();
->>>>>>> a5836b03
+    let channel_1 = db.create_root_channel("channel", user).await.unwrap();
+    let channel_2 = db.create_root_channel("channel-2", user).await.unwrap();
 
     db.invite_channel_member(channel_1, observer, user, ChannelRole::Member)
         .await
@@ -395,7 +366,12 @@
     let user_b = new_test_user(db, "user_b@example.com").await;
     let user_c = new_test_user(db, "user_c@example.com").await;
 
-    let channel = db.create_channel("channel", None, user_a).await.unwrap();
+    let channel = db
+        .create_channel("channel", None, user_a)
+        .await
+        .unwrap()
+        .channel
+        .id;
     db.invite_channel_member(channel, user_b, user_a, ChannelRole::Member)
         .await
         .unwrap();
