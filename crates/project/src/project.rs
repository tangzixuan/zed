--- conflicted
+++ resolved
@@ -36,11 +36,7 @@
 use globset::{Glob, GlobSet, GlobSetBuilder};
 use gpui::{
     AnyModel, AppContext, AsyncAppContext, BackgroundExecutor, BorrowAppContext, Context, Entity,
-<<<<<<< HEAD
-    EventEmitter, Model, ModelContext, PromptLevel, Task, WeakModel, WindowContext,
-=======
-    EventEmitter, Model, ModelContext, PromptLevel, SharedString, Task, WeakModel,
->>>>>>> e19339bc
+    EventEmitter, Model, ModelContext, PromptLevel, SharedString, Task, WeakModel, WindowContext,
 };
 use itertools::Itertools;
 use language::{
