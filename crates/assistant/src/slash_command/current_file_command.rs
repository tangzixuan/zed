<<<<<<< HEAD
use super::{file_command::FilePlaceholder, SlashCommand, SlashCommandOutput};
use anyhow::{anyhow, Result};
use collections::HashMap;
use editor::Editor;
use gpui::{AppContext, Entity, Task, WindowHandle};
use std::{borrow::Cow, sync::Arc};
use ui::IntoElement;
use workspace::Workspace;
=======
use std::sync::Arc;
use std::{borrow::Cow, cell::Cell, rc::Rc};

use anyhow::{anyhow, Result};
use collections::HashMap;
use editor::Editor;
use futures::channel::oneshot;
use gpui::{AppContext, Entity, Subscription, Task, WindowHandle};
use language::LspAdapterDelegate;
use workspace::{Event as WorkspaceEvent, Workspace};

use super::{SlashCommand, SlashCommandCleanup, SlashCommandInvocation};
>>>>>>> e19339bc

pub(crate) struct CurrentFileSlashCommand {
    workspace: WindowHandle<Workspace>,
}

impl CurrentFileSlashCommand {
    pub fn new(workspace: WindowHandle<Workspace>) -> Self {
        Self { workspace }
    }
}

impl SlashCommand for CurrentFileSlashCommand {
    fn name(&self) -> String {
        "current_file".into()
    }

    fn description(&self) -> String {
        "insert the current file".into()
    }

    fn complete_argument(
        &self,
        _query: String,
        _cancel: std::sync::Arc<std::sync::atomic::AtomicBool>,
        _cx: &mut AppContext,
    ) -> Task<Result<Vec<String>>> {
        Task::ready(Err(anyhow!("this command does not require argument")))
    }

    fn requires_argument(&self) -> bool {
        false
    }

    fn run(
<<<<<<< HEAD
        &self,
        _argument: Option<&str>,
        cx: &mut AppContext,
    ) -> Task<Result<SlashCommandOutput>> {
=======
        self: Arc<Self>,
        _argument: Option<&str>,
        _delegate: Arc<dyn LspAdapterDelegate>,
        cx: &mut AppContext,
    ) -> SlashCommandInvocation {
        let (invalidate_tx, invalidate_rx) = oneshot::channel();
        let invalidate_tx = Rc::new(Cell::new(Some(invalidate_tx)));
        let mut subscriptions: Vec<Subscription> = Vec::new();
>>>>>>> e19339bc
        let output = self.workspace.update(cx, |workspace, cx| {
            let mut timestamps_by_entity_id = HashMap::default();
            for pane in workspace.panes() {
                let pane = pane.read(cx);
                for entry in pane.activation_history() {
                    timestamps_by_entity_id.insert(entry.entity_id, entry.timestamp);
                }
            }

            let mut most_recent_buffer = None;
            for editor in workspace.items_of_type::<Editor>(cx) {
                let Some(buffer) = editor.read(cx).buffer().read(cx).as_singleton() else {
                    continue;
                };

                let timestamp = timestamps_by_entity_id
                    .get(&editor.entity_id())
                    .copied()
                    .unwrap_or_default();
                if most_recent_buffer
                    .as_ref()
                    .map_or(true, |(_, prev_timestamp)| timestamp > *prev_timestamp)
                {
                    most_recent_buffer = Some((buffer, timestamp));
                }
            }

            if let Some((buffer, _)) = most_recent_buffer {
                let snapshot = buffer.read(cx).snapshot();
                let path = snapshot.resolve_file_path(cx, true);
                let text = cx.background_executor().spawn({
                    let path = path.clone();
                    async move {
                        let path = path
                            .as_ref()
                            .map(|path| path.to_string_lossy())
                            .unwrap_or_else(|| Cow::Borrowed("untitled"));

                        let mut output = String::with_capacity(path.len() + snapshot.len() + 9);
                        output.push_str("```");
                        output.push_str(&path);
                        output.push('\n');
                        for chunk in snapshot.as_rope().chunks() {
                            output.push_str(chunk);
                        }
                        if !output.ends_with('\n') {
                            output.push('\n');
                        }
                        output.push_str("```");
                        output
                    }
                });
                cx.foreground_executor().spawn(async move {
                    Ok(SlashCommandOutput {
                        text: text.await,
                        render_placeholder: Arc::new(move |id, unfold, _| {
                            FilePlaceholder {
                                id,
                                path: path.clone(),
                                unfold,
                            }
                            .into_any_element()
                        }),
                    })
                })
            } else {
                Task::ready(Err(anyhow!("no recent buffer found")))
            }
        });
        output.unwrap_or_else(|error| Task::ready(Err(error)))
    }
}<|MERGE_RESOLUTION|>--- conflicted
+++ resolved
@@ -1,26 +1,12 @@
-<<<<<<< HEAD
 use super::{file_command::FilePlaceholder, SlashCommand, SlashCommandOutput};
 use anyhow::{anyhow, Result};
 use collections::HashMap;
 use editor::Editor;
 use gpui::{AppContext, Entity, Task, WindowHandle};
+use language::LspAdapterDelegate;
 use std::{borrow::Cow, sync::Arc};
 use ui::IntoElement;
 use workspace::Workspace;
-=======
-use std::sync::Arc;
-use std::{borrow::Cow, cell::Cell, rc::Rc};
-
-use anyhow::{anyhow, Result};
-use collections::HashMap;
-use editor::Editor;
-use futures::channel::oneshot;
-use gpui::{AppContext, Entity, Subscription, Task, WindowHandle};
-use language::LspAdapterDelegate;
-use workspace::{Event as WorkspaceEvent, Workspace};
-
-use super::{SlashCommand, SlashCommandCleanup, SlashCommandInvocation};
->>>>>>> e19339bc
 
 pub(crate) struct CurrentFileSlashCommand {
     workspace: WindowHandle<Workspace>,
@@ -55,21 +41,11 @@
     }
 
     fn run(
-<<<<<<< HEAD
-        &self,
-        _argument: Option<&str>,
-        cx: &mut AppContext,
-    ) -> Task<Result<SlashCommandOutput>> {
-=======
         self: Arc<Self>,
         _argument: Option<&str>,
         _delegate: Arc<dyn LspAdapterDelegate>,
         cx: &mut AppContext,
-    ) -> SlashCommandInvocation {
-        let (invalidate_tx, invalidate_rx) = oneshot::channel();
-        let invalidate_tx = Rc::new(Cell::new(Some(invalidate_tx)));
-        let mut subscriptions: Vec<Subscription> = Vec::new();
->>>>>>> e19339bc
+    ) -> Task<Result<SlashCommandOutput>> {
         let output = self.workspace.update(cx, |workspace, cx| {
             let mut timestamps_by_entity_id = HashMap::default();
             for pane in workspace.panes() {
