--- conflicted
+++ resolved
@@ -1,28 +1,23 @@
-use crate::ambient_context::{AmbientContext, ContextUpdated, RecentBuffer};
-use crate::prompts::prompt_library::PromptLibrary;
-use crate::prompts::prompt_manager::PromptManager;
-use crate::slash_command::RenderFoldPlaceholder;
 use crate::{
     ambient_context::*,
     assistant_settings::{AssistantDockPosition, AssistantSettings, ZedDotDevModel},
     codegen::{self, Codegen, CodegenKind},
-    omit_ranges::text_in_range_omitting_ranges,
-    prompts::prompt::generate_content_prompt,
+    prompts::{
+        prompt::generate_content_prompt, prompt_library::PromptLibrary,
+        prompt_manager::PromptManager,
+    },
     search::*,
-<<<<<<< HEAD
-    slash_command::{SlashCommandCompletionProvider, SlashCommandRegistry},
-=======
     slash_command::{
-        current_file_command, file_command, prompt_command, SlashCommandCleanup,
-        SlashCommandCompletionProvider, SlashCommandLine, SlashCommandRegistry,
+        current_file_command, file_command, prompt_command, SlashCommandCompletionProvider,
+        SlashCommandRegistry,
     },
->>>>>>> e19339bc
     ApplyEdit, Assist, CompletionProvider, CycleMessageRole, InlineAssist, LanguageModel,
     LanguageModelRequest, LanguageModelRequestMessage, MessageId, MessageMetadata, MessageStatus,
     QuoteSelection, ResetKey, Role, SavedConversation, SavedConversationMetadata, SavedMessage,
     Split, ToggleFocus, ToggleHistory, ToggleIncludeConversation,
 };
 use anyhow::{anyhow, Context as _, Result};
+use assistant_slash_command::RenderFoldPlaceholder;
 use client::telemetry::Telemetry;
 use collections::{hash_map, HashMap, HashSet, VecDeque};
 use editor::FoldPlaceholder;
@@ -1471,8 +1466,6 @@
     },
     SlashCommandUpdated {
         id: SlashCommandInvocationId,
-        name: String,
-        argument: Option<String>,
         output_range: Range<language::Anchor>,
         render_placeholder: RenderFoldPlaceholder,
     },
@@ -1488,7 +1481,7 @@
 }
 
 #[derive(Copy, Clone, Default, Eq, PartialEq, Hash)]
-struct SlashCommandInvocationId(usize);
+pub struct SlashCommandInvocationId(usize);
 
 impl SlashCommandInvocationId {
     fn post_inc(&mut self) -> Self {
@@ -1510,7 +1503,7 @@
     buffer: Model<Buffer>,
     pub(crate) ambient_context: AmbientContext,
     edit_suggestions: Vec<EditSuggestion>,
-    slash_command_calls: Vec<SlashCommandCall>,
+    pending_slash_commands: Vec<PendingSlashCommand>,
     message_anchors: Vec<MessageAnchor>,
     messages_metadata: HashMap<MessageId, MessageMetadata>,
     next_message_id: MessageId,
@@ -1557,7 +1550,7 @@
             next_message_id: Default::default(),
             ambient_context: AmbientContext::default(),
             edit_suggestions: Vec::new(),
-            slash_command_calls: Vec::new(),
+            pending_slash_commands: Vec::new(),
             summary: None,
             pending_summary: Task::ready(None),
             completion_count: Default::default(),
@@ -1667,7 +1660,7 @@
                 next_message_id,
                 ambient_context: AmbientContext::default(),
                 edit_suggestions: Vec::new(),
-                slash_command_calls: Vec::new(),
+                pending_slash_commands: Vec::new(),
                 summary: Some(Summary {
                     text: saved_conversation.summary,
                     done: true,
@@ -1864,119 +1857,63 @@
         name: &str,
         argument: Option<&str>,
         cx: &mut ModelContext<Self>,
-    ) {
-        if let Some(command) = self.slash_command_registry.command(name) {
-            let name = name.to_string();
-            let argument = argument.map(ToString::to_string);
-            let id = self.next_invocation_id.post_inc();
-
-            let insert_output_task = cx.spawn({
-                let command_range = command_range.clone();
-                let name = name.clone();
-                let argument = argument.clone();
-                let command_registry = self.slash_command_registry.clone();
-                |this, mut cx| {
-                    async move {
-                        let command = command_registry
-                            .command(&name)
-                            .with_context(|| format!("command {name:?} not found"))?;
-                        let output = cx
-                            .update(|cx| command.run(argument.as_deref(), cx))?
-                            .await?;
-
-                        let mut text = output.text;
-                        if !text.ends_with('\n') {
-                            text.push('\n');
-                        }
-
-<<<<<<< HEAD
-                        this.update(&mut cx, |this, cx| {
-                            let output_range = this.buffer.update(cx, |buffer, cx| {
-                                let new_start = command_range.start.to_offset(buffer);
-                                let new_end = new_start + text.len();
-                                buffer.edit([(command_range, text)], None, cx);
-                                buffer.anchor_after(new_start)..buffer.anchor_before(new_end)
-=======
-                        let name = &line[call.name];
-                        if let Some(call) = unchanged_call {
-                            new_calls.push(call);
-                        } else if let Some((command, lsp_adapter_delegate)) = this
-                            .slash_command_registry
-                            .command(name)
-                            .zip(this.lsp_adapter_delegate.clone())
-                        {
-                            changed = true;
-                            let name = name.to_string();
-                            let source_range =
-                                buffer.anchor_after(offset)..buffer.anchor_before(line_end_offset);
-
-                            let argument = call.argument.map(|range| &line[range]);
-                            let invocation = command.run(argument, lsp_adapter_delegate, cx);
-
-                            new_calls.push(SlashCommandCall {
-                                name,
-                                argument: argument.map(|s| s.to_string()),
-                                source_range: source_range.clone(),
-                                output_range: None,
-                                should_rerun: false,
-                                _invalidate: cx.spawn(|this, mut cx| {
-                                    let source_range = source_range.clone();
-                                    let invalidated = invocation.invalidated;
-                                    async move {
-                                        if invalidated.await.is_ok() {
-                                            _ = this.update(&mut cx, |this, cx| {
-                                                let buffer = this.buffer.read(cx);
-                                                let call_ix = this
-                                                    .slash_command_calls
-                                                    .binary_search_by(|probe| {
-                                                        probe
-                                                            .source_range
-                                                            .start
-                                                            .cmp(&source_range.start, buffer)
-                                                    });
-                                                if let Ok(call_ix) = call_ix {
-                                                    this.slash_command_calls[call_ix]
-                                                        .should_rerun = true;
-                                                    this.reparse_slash_command_calls(cx);
-                                                }
-                                            });
-                                        }
-                                    }
-                                }),
-                                _command_cleanup: invocation.cleanup,
->>>>>>> e19339bc
-                            });
-                            cx.emit(ConversationEvent::SlashCommandUpdated {
-                                id,
-                                name: name.clone(),
-                                argument: argument.clone(),
-                                output_range,
-                                render_placeholder: output.render_placeholder,
-                            });
-                        })?;
-
-                        anyhow::Ok(())
+    ) -> Option<SlashCommandInvocationId> {
+        let command = self.slash_command_registry.command(name)?;
+        let lsp_adapter_delegate = self.lsp_adapter_delegate.clone()?;
+        let name = name.to_string();
+        let argument = argument.map(ToString::to_string);
+        let id = self.next_invocation_id.post_inc();
+
+        let insert_output_task = cx.spawn({
+            let command_range = command_range.clone();
+            let argument = argument.clone();
+            |this, mut cx| {
+                async move {
+                    let output = cx
+                        .update(|cx| command.run(argument.as_deref(), lsp_adapter_delegate, cx))?
+                        .await?;
+
+                    let mut text = output.text;
+                    if !text.ends_with('\n') {
+                        text.push('\n');
                     }
-                    .log_err()
+
+                    this.update(&mut cx, |this, cx| {
+                        let output_range = this.buffer.update(cx, |buffer, cx| {
+                            let new_start = command_range.start.to_offset(buffer);
+                            let new_end = new_start + text.len();
+                            buffer.edit([(command_range, text)], None, cx);
+                            buffer.anchor_after(new_start)..buffer.anchor_before(new_end)
+                        });
+                        cx.emit(ConversationEvent::SlashCommandUpdated {
+                            id,
+                            output_range,
+                            render_placeholder: output.render_placeholder,
+                        });
+                    })?;
+
+                    anyhow::Ok(())
                 }
-            });
-
-            self.invocations.insert(
-                id,
-                SlashCommandInvocation {
-                    name: name.clone(),
-                    argument: argument.clone(),
-                    range: command_range.clone(),
-                    pending_output: insert_output_task,
-                },
-            );
-            cx.emit(ConversationEvent::SlashCommandStarted {
-                id,
-                name,
-                argument,
-                command_range,
-            });
-        }
+                .log_err()
+            }
+        });
+
+        self.invocations.insert(
+            id,
+            SlashCommandInvocation {
+                name: name.clone(),
+                argument: argument.clone(),
+                range: command_range.clone(),
+                pending_output: insert_output_task,
+            },
+        );
+        cx.emit(ConversationEvent::SlashCommandStarted {
+            id,
+            name,
+            argument,
+            command_range,
+        });
+        Some(id)
     }
 
     fn remaining_tokens(&self) -> Option<isize> {
@@ -2437,17 +2374,6 @@
 
     fn messages<'a>(&'a self, cx: &'a AppContext) -> impl 'a + Iterator<Item = Message> {
         let buffer = self.buffer.read(cx);
-        let mut slash_command_calls = self
-            .slash_command_calls
-            .iter()
-            .map(|call| {
-                if let Some(output) = &call.output_range {
-                    call.source_range.start.to_offset(buffer)..output.start.to_offset(buffer)
-                } else {
-                    call.source_range.to_offset(buffer)
-                }
-            })
-            .peekable();
         let mut message_anchors = self.message_anchors.iter().enumerate().peekable();
         iter::from_fn(move || {
             if let Some((start_ix, message_anchor)) = message_anchors.next() {
@@ -2468,15 +2394,6 @@
                     .unwrap_or(language::Anchor::MAX)
                     .to_offset(buffer);
 
-                let mut slash_command_ranges = Vec::new();
-                while let Some(call_range) = slash_command_calls.peek() {
-                    if call_range.end <= message_end {
-                        slash_command_ranges.push(slash_command_calls.next().unwrap());
-                    } else {
-                        break;
-                    }
-                }
-
                 return Some(Message {
                     index_range: start_ix..end_ix,
                     offset_range: message_start..message_end,
@@ -2484,7 +2401,6 @@
                     anchor: message_anchor.start,
                     role: metadata.role,
                     status: metadata.status.clone(),
-                    slash_command_ranges,
                     ambient_context: metadata.ambient_context.clone(),
                 });
             }
@@ -2643,13 +2559,8 @@
     }
 }
 
-struct SlashCommandCall {
+struct PendingSlashCommand {
     source_range: Range<language::Anchor>,
-    output_range: Option<Range<language::Anchor>>,
-    name: String,
-    argument: Option<String>,
-    should_rerun: bool,
-    _invalidate: Task<()>,
 }
 
 struct PendingCompletion {
@@ -2885,13 +2796,9 @@
             } => {}
             ConversationEvent::SlashCommandUpdated {
                 id,
-                name,
-                argument,
                 output_range,
                 render_placeholder,
             } => {
-                let name = name.clone();
-                let argument = argument.clone();
                 self.editor.update(cx, |editor, cx| {
                     let buffer = editor.buffer().read(cx).snapshot(cx);
                     let excerpt_id = *buffer.as_singleton().unwrap().0;
@@ -3537,21 +3444,14 @@
     anchor: language::Anchor,
     role: Role,
     status: MessageStatus,
-    slash_command_ranges: Vec<Range<usize>>,
     ambient_context: AmbientContextSnapshot,
 }
 
 impl Message {
     fn to_request_message(&self, buffer: &Buffer) -> LanguageModelRequestMessage {
-        let mut content = text_in_range_omitting_ranges(
-            buffer.as_rope(),
-            self.offset_range.clone(),
-            &self.slash_command_ranges,
-        );
-        content.truncate(content.trim_end().len());
         LanguageModelRequestMessage {
             role: self.role,
-            content,
+            content: buffer.text_for_range(self.offset_range.clone()).collect(),
         }
     }
 }
