// Allow binary to be called Zed for a nice application menu when running executable direcly
#![allow(non_snake_case)]

use anyhow::{anyhow, Context, Result};
use assets::Assets;
use backtrace::Backtrace;
use cli::{
    ipc::{self, IpcSender},
    CliRequest, CliResponse, IpcHandshake,
};
use client::{
    self,
    http::{self, HttpClient},
    UserStore, ZED_APP_VERSION, ZED_SECRET_CLIENT_TOKEN,
};
use futures::{
    channel::{mpsc, oneshot},
    FutureExt, SinkExt, StreamExt,
};
use gpui::{App, AssetSource, AsyncAppContext, MutableAppContext, Task, ViewContext};
use isahc::{config::Configurable, Request};
use language::LanguageRegistry;
use log::LevelFilter;
use parking_lot::Mutex;
use project::Fs;
use serde_json::json;
use settings::{
    self, settings_file::SettingsFile, KeymapFileContent, Settings, SettingsFileContent,
    WorkingDirectory,
};
use simplelog::ConfigBuilder;
use smol::process::Command;
use std::{
    env, ffi::OsStr, fs::OpenOptions, io::Write as _, os::unix::prelude::OsStrExt, panic,
    path::PathBuf, sync::Arc, thread, time::Duration,
};
use terminal_view::{get_working_directory, TerminalView};

use fs::RealFs;
use settings::watched_json::{watch_keymap_file, watch_settings_file, WatchedJsonFile};
use theme::ThemeRegistry;
#[cfg(debug_assertions)]
use util::StaffMode;
use util::{channel::RELEASE_CHANNEL, paths, ResultExt, TryFutureExt};
use workspace::{
    self, item::ItemHandle, notifications::NotifyResultExt, AppState, NewFile, OpenPaths, Workspace,
};
use zed::{self, build_window_options, initialize_workspace, languages, menus};

fn main() {
    let http = http::client();
    init_paths();
    init_logger();

    log::info!("========== starting zed ==========");
    let mut app = gpui::App::new(Assets).unwrap();

    let app_version = ZED_APP_VERSION
        .or_else(|| app.platform().app_version().ok())
        .map_or("dev".to_string(), |v| v.to_string());
    init_panic_hook(app_version);

    app.background();

    load_embedded_fonts(&app);

    let fs = Arc::new(RealFs);

    let themes = ThemeRegistry::new(Assets, app.font_cache());
    let default_settings = Settings::defaults(Assets, &app.font_cache(), &themes);
    let config_files = load_config_files(&app, fs.clone());

    let login_shell_env_loaded = if stdout_is_a_pty() {
        Task::ready(())
    } else {
        app.background().spawn(async {
            load_login_shell_environment().await.log_err();
        })
    };

    let (cli_connections_tx, mut cli_connections_rx) = mpsc::unbounded();
    let (open_paths_tx, mut open_paths_rx) = mpsc::unbounded();
    app.on_open_urls(move |urls, _| {
        if let Some(server_name) = urls.first().and_then(|url| url.strip_prefix("zed-cli://")) {
            if let Some(cli_connection) = connect_to_cli(server_name).log_err() {
                cli_connections_tx
                    .unbounded_send(cli_connection)
                    .map_err(|_| anyhow!("no listener for cli connections"))
                    .log_err();
            };
        } else {
            let paths: Vec<_> = urls
                .iter()
                .flat_map(|url| url.strip_prefix("file://"))
                .map(|url| {
                    let decoded = urlencoding::decode_binary(url.as_bytes());
                    PathBuf::from(OsStr::from_bytes(decoded.as_ref()))
                })
                .collect();
            open_paths_tx
                .unbounded_send(paths)
                .map_err(|_| anyhow!("no listener for open urls requests"))
                .log_err();
        }
    });

    app.run(move |cx| {
        cx.set_global(*RELEASE_CHANNEL);

        #[cfg(debug_assertions)]
        cx.set_global(StaffMode(true));

        let (settings_file_content, keymap_file) = cx.background().block(config_files).unwrap();

        //Setup settings global before binding actions
        cx.set_global(SettingsFile::new(
            &paths::SETTINGS,
            settings_file_content.clone(),
            fs.clone(),
        ));

        watch_settings_file(default_settings, settings_file_content, themes.clone(), cx);
        if !stdout_is_a_pty() {
            upload_previous_panics(http.clone(), cx);
        }

        let client = client::Client::new(http.clone(), cx);
        let mut languages = LanguageRegistry::new(login_shell_env_loaded);
        languages.set_executor(cx.background().clone());
        languages.set_language_server_download_dir(paths::LANGUAGES_DIR.clone());
        let languages = Arc::new(languages);
        languages::init(languages.clone());
        let user_store = cx.add_model(|cx| UserStore::new(client.clone(), http.clone(), cx));

        watch_keymap_file(keymap_file, cx);

        cx.set_global(client.clone());

        context_menu::init(cx);
        project::Project::init(&client);
        client::init(client.clone(), cx);
        command_palette::init(cx);
        editor::init(cx);
        go_to_line::init(cx);
        file_finder::init(cx);
        outline::init(cx);
        project_symbols::init(cx);
        project_panel::init(cx);
        diagnostics::init(cx);
        search::init(cx);
        vim::init(cx);
        terminal_view::init(cx);
        theme_testbench::init(cx);
        recent_projects::init(cx);

        cx.spawn(|cx| watch_themes(fs.clone(), themes.clone(), cx))
            .detach();

        languages.set_theme(cx.global::<Settings>().theme.clone());
        cx.observe_global::<Settings, _>({
            let languages = languages.clone();
            move |cx| languages.set_theme(cx.global::<Settings>().theme.clone())
        })
        .detach();

        client.start_telemetry();
        client.report_event(
            "start app",
            Default::default(),
            cx.global::<Settings>().telemetry(),
        );

        let app_state = Arc::new(AppState {
            languages,
            themes,
            client: client.clone(),
            user_store,
            fs,
            build_window_options,
            initialize_workspace,
            dock_default_item_factory,
        });
        auto_update::init(http, client::ZED_SERVER_URL.clone(), cx);

        workspace::init(app_state.clone(), cx);

        journal::init(app_state.clone(), cx);
        theme_selector::init(app_state.clone(), cx);
        zed::init(&app_state, cx);
        collab_ui::init(app_state.clone(), cx);
        feedback::init(app_state.clone(), cx);

        cx.set_menus(menus::menus());

        if stdout_is_a_pty() {
            cx.platform().activate(true);
            let paths = collect_path_args();
            if paths.is_empty() {
                cx.spawn(|cx| async move { restore_or_create_workspace(cx).await })
                    .detach()
            } else {
                cx.dispatch_global_action(OpenPaths { paths });
            }
        } else {
            if let Ok(Some(connection)) = cli_connections_rx.try_next() {
                cx.spawn(|cx| handle_cli_connection(connection, app_state.clone(), cx))
                    .detach();
            } else if let Ok(Some(paths)) = open_paths_rx.try_next() {
                cx.update(|cx| workspace::open_paths(&paths, &app_state, cx))
                    .detach();
            } else {
                cx.spawn(|cx| async move { restore_or_create_workspace(cx).await })
                    .detach()
            }

            cx.spawn(|cx| {
                let app_state = app_state.clone();
                async move {
                    while let Some(connection) = cli_connections_rx.next().await {
                        handle_cli_connection(connection, app_state.clone(), cx.clone()).await;
                    }
                }
            })
            .detach();

            cx.spawn(|mut cx| {
                let app_state = app_state.clone();
                async move {
                    while let Some(paths) = open_paths_rx.next().await {
                        log::error!("OPEN PATHS FROM HANDLE");
                        cx.update(|cx| workspace::open_paths(&paths, &app_state, cx))
                            .detach();
                    }
                }
            })
            .detach();
        }

        cx.spawn(|cx| async move {
            if stdout_is_a_pty() {
                if client::IMPERSONATE_LOGIN.is_some() {
                    client.authenticate_and_connect(false, &cx).await?;
                }
            } else if client.has_keychain_credentials(&cx) {
                client.authenticate_and_connect(true, &cx).await?;
            }
            Ok::<_, anyhow::Error>(())
        })
        .detach_and_log_err(cx);
    });
}

async fn restore_or_create_workspace(mut cx: AsyncAppContext) {
    if let Some(location) = workspace::last_opened_workspace_paths().await {
        cx.update(|cx| {
            cx.dispatch_global_action(OpenPaths {
                paths: location.paths().as_ref().clone(),
            })
        });
    } else {
        cx.update(|cx| {
            cx.dispatch_global_action(NewFile);
        });
    }
}

fn init_paths() {
    std::fs::create_dir_all(&*util::paths::CONFIG_DIR).expect("could not create config path");
    std::fs::create_dir_all(&*util::paths::LANGUAGES_DIR).expect("could not create languages path");
    std::fs::create_dir_all(&*util::paths::DB_DIR).expect("could not create database path");
    std::fs::create_dir_all(&*util::paths::LOGS_DIR).expect("could not create logs path");
}

fn init_logger() {
    if stdout_is_a_pty() {
        env_logger::init();
    } else {
        let level = LevelFilter::Info;

        // Prevent log file from becoming too large.
        const KIB: u64 = 1024;
        const MIB: u64 = 1024 * KIB;
        const MAX_LOG_BYTES: u64 = MIB;
        if std::fs::metadata(&*paths::LOG).map_or(false, |metadata| metadata.len() > MAX_LOG_BYTES)
        {
            let _ = std::fs::rename(&*paths::LOG, &*paths::OLD_LOG);
        }

        let log_file = OpenOptions::new()
            .create(true)
            .append(true)
            .open(&*paths::LOG)
            .expect("could not open logfile");

        let config = ConfigBuilder::new()
            .set_time_format_str("%Y-%m-%dT%T") //All timestamps are UTC
            .build();

        simplelog::WriteLogger::init(level, config, log_file).expect("could not initialize logger");
    }
}

fn init_panic_hook(app_version: String) {
    let is_pty = stdout_is_a_pty();
    panic::set_hook(Box::new(move |info| {
        let backtrace = Backtrace::new();

        let thread = thread::current();
        let thread = thread.name().unwrap_or("<unnamed>");

        let payload = match info.payload().downcast_ref::<&'static str>() {
            Some(s) => *s,
            None => match info.payload().downcast_ref::<String>() {
                Some(s) => &**s,
                None => "Box<Any>",
            },
        };

        let message = match info.location() {
            Some(location) => {
                format!(
                    "thread '{}' panicked at '{}': {}:{}{:?}",
                    thread,
                    payload,
                    location.file(),
                    location.line(),
                    backtrace
                )
            }
            None => format!(
                "thread '{}' panicked at '{}'{:?}",
                thread, payload, backtrace
            ),
        };

<<<<<<< HEAD
=======
        let timestamp = chrono::Utc::now().format("%Y_%m_%d %H_%M_%S").to_string();
        let panic_file_path =
            paths::LOGS_DIR.join(format!("zed-{}-{}.panic", app_version, timestamp));
        let panic_file = std::fs::OpenOptions::new()
            .append(true)
            .create(true)
            .open(&panic_file_path)
            .log_err();
        if let Some(mut panic_file) = panic_file {
            write!(&mut panic_file, "{}", message).log_err();
            panic_file.flush().log_err();
        }

>>>>>>> 124aa74b
        if is_pty {
            eprintln!("{}", message);
        } else {
            log::error!(target: "panic", "{}", message);
            let panic_filename = chrono::Utc::now().format("%Y_%m_%d %H_%M_%S").to_string();
            std::fs::write(
                paths::LOGS_DIR.join(format!("zed-{}-{}.panic", app_version, panic_filename)),
                &message,
            )
            .context("error writing panic to disk")
            .log_err();
        }
    }));
}

fn upload_previous_panics(http: Arc<dyn HttpClient>, cx: &mut MutableAppContext) {
    let diagnostics_telemetry = cx.global::<Settings>().telemetry_diagnostics();

    cx.background()
        .spawn({
            async move {
                let panic_report_url = format!("{}/api/panic", &*client::ZED_SERVER_URL);
                let mut children = smol::fs::read_dir(&*paths::LOGS_DIR).await?;
                while let Some(child) = children.next().await {
                    let child = child?;
                    let child_path = child.path();

                    if child_path.extension() != Some(OsStr::new("panic")) {
                        continue;
                    }
                    let filename = if let Some(filename) = child_path.file_name() {
                        filename.to_string_lossy()
                    } else {
                        continue;
                    };

                    let mut components = filename.split('-');
                    if components.next() != Some("zed") {
                        continue;
                    }
                    let version = if let Some(version) = components.next() {
                        version
                    } else {
                        continue;
                    };

                    if diagnostics_telemetry {
                        let text = smol::fs::read_to_string(&child_path)
                            .await
                            .context("error reading panic file")?;
                        let body = serde_json::to_string(&json!({
                            "text": text,
                            "version": version,
                            "token": ZED_SECRET_CLIENT_TOKEN,
                        }))
                        .unwrap();
                        let request = Request::post(&panic_report_url)
                            .redirect_policy(isahc::config::RedirectPolicy::Follow)
                            .header("Content-Type", "application/json")
                            .body(body.into())?;
                        let response = http.send(request).await.context("error sending panic")?;
                        if !response.status().is_success() {
                            log::error!("Error uploading panic to server: {}", response.status());
                        }
                    }

                    // We've done what we can, delete the file
                    std::fs::remove_file(child_path)
                        .context("error removing panic")
                        .log_err();
                }
                Ok::<_, anyhow::Error>(())
            }
            .log_err()
        })
        .detach();
}

async fn load_login_shell_environment() -> Result<()> {
    let marker = "ZED_LOGIN_SHELL_START";
    let shell = env::var("SHELL").context(
        "SHELL environment variable is not assigned so we can't source login environment variables",
    )?;
    let output = Command::new(&shell)
        .args(["-lic", &format!("echo {marker} && /usr/bin/env")])
        .output()
        .await
        .context("failed to spawn login shell to source login environment variables")?;
    if !output.status.success() {
        Err(anyhow!("login shell exited with error"))?;
    }

    let stdout = String::from_utf8_lossy(&output.stdout);

    if let Some(env_output_start) = stdout.find(marker) {
        let env_output = &stdout[env_output_start + marker.len()..];
        for line in env_output.lines() {
            if let Some(separator_index) = line.find('=') {
                let key = &line[..separator_index];
                let value = &line[separator_index + 1..];
                env::set_var(key, value);
            }
        }
        log::info!(
            "set environment variables from shell:{}, path:{}",
            shell,
            env::var("PATH").unwrap_or_default(),
        );
    }

    Ok(())
}

fn stdout_is_a_pty() -> bool {
    unsafe { libc::isatty(libc::STDOUT_FILENO as i32) != 0 }
}

fn collect_path_args() -> Vec<PathBuf> {
    env::args()
        .skip(1)
        .filter_map(|arg| match std::fs::canonicalize(arg) {
            Ok(path) => Some(path),
            Err(error) => {
                log::error!("error parsing path argument: {}", error);
                None
            }
        })
        .collect::<Vec<_>>()
}

fn load_embedded_fonts(app: &App) {
    let font_paths = Assets.list("fonts");
    let embedded_fonts = Mutex::new(Vec::new());
    smol::block_on(app.background().scoped(|scope| {
        for font_path in &font_paths {
            scope.spawn(async {
                let font_path = &*font_path;
                let font_bytes = Assets.load(font_path).unwrap().to_vec();
                embedded_fonts.lock().push(Arc::from(font_bytes));
            });
        }
    }));
    app.platform()
        .fonts()
        .add_fonts(&embedded_fonts.into_inner())
        .unwrap();
}

#[cfg(debug_assertions)]
async fn watch_themes(
    fs: Arc<dyn Fs>,
    themes: Arc<ThemeRegistry>,
    mut cx: AsyncAppContext,
) -> Option<()> {
    let mut events = fs
        .watch("styles/src".as_ref(), Duration::from_millis(100))
        .await;
    while (events.next().await).is_some() {
        let output = Command::new("npm")
            .current_dir("styles")
            .args(["run", "build"])
            .output()
            .await
            .log_err()?;
        if output.status.success() {
            cx.update(|cx| theme_selector::ThemeSelector::reload(themes.clone(), cx))
        } else {
            eprintln!(
                "build script failed {}",
                String::from_utf8_lossy(&output.stderr)
            );
        }
    }
    Some(())
}

#[cfg(not(debug_assertions))]
async fn watch_themes(
    _fs: Arc<dyn Fs>,
    _themes: Arc<ThemeRegistry>,
    _cx: AsyncAppContext,
) -> Option<()> {
    None
}

fn load_config_files(
    app: &App,
    fs: Arc<dyn Fs>,
) -> oneshot::Receiver<(
    WatchedJsonFile<SettingsFileContent>,
    WatchedJsonFile<KeymapFileContent>,
)> {
    let executor = app.background();
    let (tx, rx) = oneshot::channel();
    executor
        .clone()
        .spawn(async move {
            let settings_file =
                WatchedJsonFile::new(fs.clone(), &executor, paths::SETTINGS.clone()).await;
            let keymap_file = WatchedJsonFile::new(fs, &executor, paths::KEYMAP.clone()).await;
            tx.send((settings_file, keymap_file)).ok()
        })
        .detach();
    rx
}

fn connect_to_cli(
    server_name: &str,
) -> Result<(mpsc::Receiver<CliRequest>, IpcSender<CliResponse>)> {
    let handshake_tx = cli::ipc::IpcSender::<IpcHandshake>::connect(server_name.to_string())
        .context("error connecting to cli")?;
    let (request_tx, request_rx) = ipc::channel::<CliRequest>()?;
    let (response_tx, response_rx) = ipc::channel::<CliResponse>()?;

    handshake_tx
        .send(IpcHandshake {
            requests: request_tx,
            responses: response_rx,
        })
        .context("error sending ipc handshake")?;

    let (mut async_request_tx, async_request_rx) =
        futures::channel::mpsc::channel::<CliRequest>(16);
    thread::spawn(move || {
        while let Ok(cli_request) = request_rx.recv() {
            if smol::block_on(async_request_tx.send(cli_request)).is_err() {
                break;
            }
        }
        Ok::<_, anyhow::Error>(())
    });

    Ok((async_request_rx, response_tx))
}

async fn handle_cli_connection(
    (mut requests, responses): (mpsc::Receiver<CliRequest>, IpcSender<CliResponse>),
    app_state: Arc<AppState>,
    mut cx: AsyncAppContext,
) {
    if let Some(request) = requests.next().await {
        match request {
            CliRequest::Open { paths, wait } => {
                let paths = if paths.is_empty() {
                    workspace::last_opened_workspace_paths()
                        .await
                        .map(|location| location.paths().to_vec())
                        .unwrap_or(paths)
                } else {
                    paths
                };
                let (workspace, items) = cx
                    .update(|cx| workspace::open_paths(&paths, &app_state, cx))
                    .await;

                let mut errored = false;
                let mut item_release_futures = Vec::new();
                cx.update(|cx| {
                    for (item, path) in items.into_iter().zip(&paths) {
                        match item {
                            Some(Ok(item)) => {
                                let released = oneshot::channel();
                                item.on_release(
                                    cx,
                                    Box::new(move |_| {
                                        let _ = released.0.send(());
                                    }),
                                )
                                .detach();
                                item_release_futures.push(released.1);
                            }
                            Some(Err(err)) => {
                                responses
                                    .send(CliResponse::Stderr {
                                        message: format!("error opening {:?}: {}", path, err),
                                    })
                                    .log_err();
                                errored = true;
                            }
                            None => {}
                        }
                    }
                });

                if wait {
                    let background = cx.background();
                    let wait = async move {
                        if paths.is_empty() {
                            let (done_tx, done_rx) = oneshot::channel();
                            let _subscription = cx.update(|cx| {
                                cx.observe_release(&workspace, move |_, _| {
                                    let _ = done_tx.send(());
                                })
                            });
                            drop(workspace);
                            let _ = done_rx.await;
                        } else {
                            let _ = futures::future::try_join_all(item_release_futures).await;
                        };
                    }
                    .fuse();
                    futures::pin_mut!(wait);

                    loop {
                        // Repeatedly check if CLI is still open to avoid wasting resources
                        // waiting for files or workspaces to close.
                        let mut timer = background.timer(Duration::from_secs(1)).fuse();
                        futures::select_biased! {
                            _ = wait => break,
                            _ = timer => {
                                if responses.send(CliResponse::Ping).is_err() {
                                    break;
                                }
                            }
                        }
                    }
                }

                responses
                    .send(CliResponse::Exit {
                        status: i32::from(errored),
                    })
                    .log_err();
            }
        }
    }
}

pub fn dock_default_item_factory(
    workspace: &mut Workspace,
    cx: &mut ViewContext<Workspace>,
) -> Option<Box<dyn ItemHandle>> {
    let strategy = cx
        .global::<Settings>()
        .terminal_overrides
        .working_directory
        .clone()
        .unwrap_or(WorkingDirectory::CurrentProjectDirectory);

    let working_directory = get_working_directory(workspace, cx, strategy);

    let window_id = cx.window_id();
    let terminal = workspace
        .project()
        .update(cx, |project, cx| {
            project.create_terminal(working_directory, window_id, cx)
        })
        .notify_err(workspace, cx)?;

    let terminal_view = cx.add_view(|cx| TerminalView::new(terminal, workspace.database_id(), cx));

    Some(Box::new(terminal_view))
}<|MERGE_RESOLUTION|>--- conflicted
+++ resolved
@@ -333,8 +333,11 @@
             ),
         };
 
-<<<<<<< HEAD
-=======
+        if is_pty {
+            eprintln!("{}", message);
+            return;
+        }
+
         let timestamp = chrono::Utc::now().format("%Y_%m_%d %H_%M_%S").to_string();
         let panic_file_path =
             paths::LOGS_DIR.join(format!("zed-{}-{}.panic", app_version, timestamp));
@@ -346,20 +349,6 @@
         if let Some(mut panic_file) = panic_file {
             write!(&mut panic_file, "{}", message).log_err();
             panic_file.flush().log_err();
-        }
-
->>>>>>> 124aa74b
-        if is_pty {
-            eprintln!("{}", message);
-        } else {
-            log::error!(target: "panic", "{}", message);
-            let panic_filename = chrono::Utc::now().format("%Y_%m_%d %H_%M_%S").to_string();
-            std::fs::write(
-                paths::LOGS_DIR.join(format!("zed-{}-{}.panic", app_version, panic_filename)),
-                &message,
-            )
-            .context("error writing panic to disk")
-            .log_err();
         }
     }));
 }
